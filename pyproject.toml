--- conflicted
+++ resolved
@@ -5,15 +5,7 @@
 [project]
 name = "win2xcursor"
 requires-python = ">=3.13"
-<<<<<<< HEAD
-dependencies = [
-    "msgspec>=0.19.0",
-    "numpy==2.3.4",
-    "pillow==12.0.0",
-]
-=======
 dependencies = ["numpy==2.3.4", "pillow==12.0.0", "msgspec>=0.19.0"]
->>>>>>> 5e26dd52
 dynamic = ["version"]
 
 [tool.setuptools.dynamic]
